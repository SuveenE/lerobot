--- conflicted
+++ resolved
@@ -1270,60 +1270,15 @@
             f"Batch encoding {self.batch_encoding_size} videos for episodes {start_episode} to {end_episode - 1}"
         )
 
-<<<<<<< HEAD
-        buffer_snapshot = [
-            {
-                key: (value[0] if isinstance(value, list) else value)
-                for key, value in episode.items()
-            }
-            for episode in self.meta.metadata_buffer
-        ]
-        snapshot_map = {
-            episode["episode_index"]: episode for episode in buffer_snapshot if "episode_index" in episode
-        }
-
-        self.meta._flush_metadata_buffer()
-        self.meta._close_writer()
-        self.meta.load_metadata()
-
-        def _get_episode_field(ep_idx: int, field: str):
-            if ep_idx in snapshot_map:
-                return snapshot_map[ep_idx][field]
-            if self.meta.episodes is not None and ep_idx < len(self.meta.episodes):
-                value = self.meta.episodes[ep_idx][field]
-                return value.as_py() if hasattr(value, "as_py") else value
-            raise IndexError(f"Episode index {ep_idx} not available in metadata.")
-
-        # Get chunk- and file indices for the starting episode
-        chunk_idx = int(_get_episode_field(start_episode, "data/chunk_index"))
-        file_idx = int(_get_episode_field(start_episode, "data/file_index"))
-        episode_df_path = self.root / DEFAULT_EPISODES_PATH.format(chunk_index=chunk_idx, file_index=file_idx)
-        episode_df = pd.read_parquet(episode_df_path)
-=======
         episode_df = None
         episode_df_path = None
         current_chunk_idx = None
         current_file_idx = None
         last_episode = None
->>>>>>> 65ca0c36
 
         for ep_idx in range(start_episode, end_episode):
             logging.info(f"Encoding videos for episode {ep_idx}")
 
-<<<<<<< HEAD
-            if (
-                int(_get_episode_field(ep_idx, "data/chunk_index")) != chunk_idx
-                or int(_get_episode_field(ep_idx, "data/file_index")) != file_idx
-            ):
-                # The current episode is in a new chunk or file.
-                # Save previous episode dataframe and update the Hugging Face dataset by reloading it.
-                episode_df.to_parquet(episode_df_path)
-                self.meta.episodes = load_episodes(self.root)
-
-                # Load new episode dataframe
-                chunk_idx = int(_get_episode_field(ep_idx, "data/chunk_index"))
-                file_idx = int(_get_episode_field(ep_idx, "data/file_index"))
-=======
             # Check buffer first
             in_buffer = False
             for ep in self.meta.metadata_buffer:
@@ -1372,7 +1327,6 @@
                 # Load new dataframe
                 current_chunk_idx = chunk_idx
                 current_file_idx = file_idx
->>>>>>> 65ca0c36
                 episode_df_path = self.root / DEFAULT_EPISODES_PATH.format(
                     chunk_index=current_chunk_idx, file_index=current_file_idx
                 )
@@ -1499,15 +1453,6 @@
         ep_size_in_mb = get_file_size_in_mb(ep_path)
         ep_duration_in_s = get_video_duration_in_s(ep_path)
 
-<<<<<<< HEAD
-        video_chunk_key = f"videos/{video_key}/chunk_index"
-        video_file_key = f"videos/{video_key}/file_index"
-
-        if (
-            episode_index == 0
-            or self.meta.latest_episode is None
-            or video_chunk_key not in self.meta.latest_episode
-=======
         prev_ep = prev_episode
         if prev_ep is None and episode_index > 0:
             prev_ep = self.meta.get_episode(episode_index - 1)
@@ -1515,7 +1460,6 @@
         if (
             episode_index == 0
             or prev_ep is None
->>>>>>> 65ca0c36
         ):
             # Initialize indices for a new dataset made of the first episode data
             chunk_idx, file_idx = 0, 0
